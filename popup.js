// Popup script

// Function to extract page content (fallback if content script isn't available)
function extractPageContentScript() {
  // Get the main text content from the page
  const title = document.title || '';
  const description = document.querySelector('meta[name="description"]')?.getAttribute('content') || '';
  
  // Extract main content from common elements
  const contentSelectors = [
    'article',
    'main',
    '[role="main"]',
    '.content',
    '#content',
    '.post',
    '.article'
  ];
  
  let mainContent = '';
  for (const selector of contentSelectors) {
    const element = document.querySelector(selector);
    if (element) {
      mainContent = element.innerText;
      break;
    }
  }
  
  // Fallback to body content if no main content found
  if (!mainContent) {
    mainContent = document.body.innerText;
  }
  
  // Clean up the content - take first 1000 characters to avoid too much text
  mainContent = mainContent.replace(/\s+/g, ' ').trim().substring(0, 1000);
  
  return {
    title,
    description,
    content: mainContent,
    url: window.location.href
  };
}

// Function to get page content with fallback
async function getPageContent(tab) {
  try {
    // First try to get content from the content script
    const pageContent = await chrome.tabs.sendMessage(tab.id, { action: 'getPageContent' });
    if (pageContent) {
      return pageContent;
    }
  } catch (error) {
    console.log('Content script not available, using fallback method:', error);
  }
  
  try {
    // Fallback: inject script to extract content
    const results = await chrome.scripting.executeScript({
      target: { tabId: tab.id },
      function: extractPageContentScript
    });
    
    if (results && results[0] && results[0].result) {
      return results[0].result;
    }
  } catch (error) {
    console.error('Failed to extract page content using fallback:', error);
  }
  
  throw new Error('Could not extract page content. Please refresh the page and try again.');
}

document.addEventListener('DOMContentLoaded', async () => {
  // Display a test message in the popup UI
  const marketList = document.getElementById('market-list');
  if (marketList) {
    marketList.innerHTML = '<li class="market-item"><div class="market-link"><div class="empty-state">Hello Armaan</div></div></li>';
  }
  const statusMessage = document.getElementById('status-message');
  
  try {
    statusMessage.textContent = 'Getting page content...';
    
    // Get the current active tab
    const [tab] = await chrome.tabs.query({ active: true, currentWindow: true });
    
    if (!tab) {
      throw new Error('No active tab found');
    }
    
    statusMessage.textContent = 'Checking server connection...';
    
    // Check if FastAPI server is running
    const serverHealthResponse = await new Promise((resolve) => {
      chrome.runtime.sendMessage(
        { action: 'checkServerHealth' },
        (result) => {
          if (chrome.runtime.lastError) {
            console.error('Chrome runtime error:', chrome.runtime.lastError);
            resolve({ success: false, error: 'Extension communication error' });
            return;
          }
          resolve(result);
        }
      );
    });
    
    if (!serverHealthResponse.success || !serverHealthResponse.isHealthy) {
      throw new Error('FastAPI server is not running. Please start the server with: python server.py');
    }
    
    statusMessage.textContent = 'Extracting content...';
    
    // Get page content with fallback handling
    const pageContent = await getPageContent(tab);
    
    console.log('Page content extracted:', pageContent);
    
<<<<<<< HEAD
    // Commenting out all keyword extraction and display logic
    /*
    updateStatus('Extracting keywords using AI...', true);
    // Extract keywords using FastAPI server
    const pageText = `${pageContent.title} ${pageContent.description} ${pageContent.content}`.trim();
    const keywordResponse = await new Promise((resolve) => {
      chrome.runtime.sendMessage(
        { 
          action: 'extractKeywords',
          text: pageText,
          maxKeywords: 15
        },
        (result) => {
          if (chrome.runtime.lastError) {
            console.error('Chrome runtime error:', chrome.runtime.lastError);
            resolve({ success: false, error: 'Extension communication error' });
            return;
          }
          resolve(result);
        }
      );
    });
    if (!keywordResponse.success) {
      console.warn('Keyword extraction failed, using fallback:', keywordResponse.error);
      // Fallback to simple keyword extraction
      const fallbackKeywords = await extractKeywords(pageText);
      displayKeywords(fallbackKeywords);
    } else {
      displayKeywords(keywordResponse.keywords);
    }
    */
    
    updateStatus('Finding similar markets using AI...', true);
=======
    statusMessage.textContent = 'Finding similar markets using AI...';
    
    // Prepare page text for similarity search
    const pageText = `${pageContent.title} ${pageContent.description} ${pageContent.content}`.trim();
>>>>>>> 3cd80143
    
    // Use FastAPI server for semantic similarity search
    const similarityResponse = await new Promise((resolve) => {
      chrome.runtime.sendMessage(
        { 
          action: 'searchSimilarMarkets',
          query: pageText,
          maxResults: 10
        },
        (result) => {
          if (chrome.runtime.lastError) {
            console.error('Chrome runtime error:', chrome.runtime.lastError);
            resolve({ success: false, error: 'Extension communication error' });
            return;
          }
          resolve(result);
        }
      );
    });
    
    if (!similarityResponse.success) {
      throw new Error(similarityResponse.error);
    }
    
    const relevantMarkets = similarityResponse.results.results || [];
    
    statusMessage.style.display = 'none';
    displayMarkets(relevantMarkets);
    
  } catch (error) {
    console.error('Error in popup:', error);
    displayError(error.message || 'Failed to analyze page content');
  }
});



function displayMarkets(markets) {
  const marketList = document.getElementById('market-list');
  
  if (markets.length === 0) {
    marketList.innerHTML = '<li>No related markets found</li>';
    return;
  }
  
  // Add CSS for hover effects
  if (!document.getElementById('market-hover-styles')) {
    const style = document.createElement('style');
    style.id = 'market-hover-styles';
    style.textContent = `
      .market-row {
        cursor: pointer;
        transition: background-color 0.2s ease;
      }
      .market-row:hover {
        background-color: #f5f5f5 !important;
      }
    `;
    document.head.appendChild(style);
  }
  
  const marketItems = markets.map((market, index) => {
    const marketUrl = `https://kalshi.com/events/${market.event_ticker}/${market.ticker}`;
    
    // Extract series ticker (everything before the first "-")
    const seriesTicker = market.ticker.split('-')[0];
    const iconUrl = `https://kalshi.com/_next/image?url=https%3A%2F%2Fd1lvyva3zy5u58.cloudfront.net%2Fseries-images-webp%2F${seriesTicker}.webp%3Fsize%3Dsm&w=256&q=80`;
    
    // Calculate price delta and determine colors/icons
    let priceDisplay = '';
    if (market.last_price) {
      const lastPrice = (market.last_price / 100).toFixed(2);
      let deltaDisplay = '';
      
      if (market.previous_price) {
        const delta = market.last_price - market.previous_price;
        const deltaValue = (delta / 100).toFixed(2);
        
        if (delta > 0) {
          // Positive delta: green color and up triangle
          deltaDisplay = `<div style="color: #28a745; font-size: 12px; font-weight: bold;">▲ +$${deltaValue}</div>`;
          priceDisplay = `<div style="color: #28a745; font-size: 14px; font-weight: bold;">$${lastPrice}</div>${deltaDisplay}`;
        } else if (delta < 0) {
          // Negative delta: red color and down triangle
          deltaDisplay = `<div style="color: #dc3545; font-size: 12px; font-weight: bold;">▼ -$${Math.abs(parseFloat(deltaValue)).toFixed(2)}</div>`;
          priceDisplay = `<div style="color: #dc3545; font-size: 14px; font-weight: bold;">$${lastPrice}</div>${deltaDisplay}`;
        } else {
          // No change: gray color
          priceDisplay = `<div style="color: #6c757d; font-size: 14px; font-weight: bold;">$${lastPrice}</div>`;
        }
      } else {
        // No previous price available: gray color
        priceDisplay = `<div style="color: #6c757d; font-size: 14px; font-weight: bold;">$${lastPrice}</div>`;
      }
    }
    
    if (priceDisplay === '') {
      return { html: '', url: '' };
    }
    
    return {
      html: `
        <div class="market-row" data-market-index="${index}" style="
          display: flex; 
          align-items: center; 
          padding: 12px; 
          border-bottom: 1px solid #eee;
          text-decoration: none;
          color: inherit;
          background-color: white;
        ">
          <img src="${iconUrl}" 
               alt="${seriesTicker}" 
               style="
                 width: 32px; 
                 height: 32px; 
                 margin-right: 12px; 
                 border-radius: 4px;
                 flex-shrink: 0;
               " 
               onerror="this.style.display='none'; this.nextElementSibling.style.display='inline-block';"
          />
          <div style="
            width: 32px; 
            height: 32px; 
            margin-right: 12px; 
            background-color: #f0f0f0; 
            border-radius: 4px; 
            display: none; 
            align-items: center; 
            justify-content: center; 
            font-size: 12px; 
            color: #666;
            flex-shrink: 0;
          ">?</div>
          <div style="flex: 1; min-width: 0;">
            <div style="font-weight: normal; font-size: 13px; line-height: 1.3; margin-bottom: 2px;">
              ${market.title}
            </div>
            ${market.sub_title ? `<div style="font-size: 11px; color: #888; line-height: 1.2; font-family: monospace;">
              ${market.sub_title}
            </div>` : ''}
          </div>
          <div style="
            text-align: right; 
            margin-left: 12px;
            flex-shrink: 0;
          ">
            ${priceDisplay}
          </div>
        </div>
      `,
      url: marketUrl
    };
  }).filter(item => item.html !== '');

  const marketUrls = marketItems.map(item => item.url);
  const marketHtml = marketItems.map(item => item.html).join('');
  
  // Update the container to remove list styling
  marketList.style.listStyle = 'none';
  marketList.style.padding = '0';
  marketList.style.margin = '0';
  marketList.innerHTML = marketHtml;

  // Add click event listeners to each market row
  const marketRows = marketList.querySelectorAll('.market-row');
  marketRows.forEach((row, index) => {
    row.addEventListener('click', () => {
      window.open(marketUrls[index], '_blank');
    });
  });
}

function displayError(message) {
  const marketList = document.getElementById('market-list');
  const statusMessage = document.getElementById('status-message');
  statusMessage.textContent = '';
  marketList.innerHTML = `<li style="color: red;">${message}</li>`;
}<|MERGE_RESOLUTION|>--- conflicted
+++ resolved
@@ -117,46 +117,10 @@
     
     console.log('Page content extracted:', pageContent);
     
-<<<<<<< HEAD
-    // Commenting out all keyword extraction and display logic
-    /*
-    updateStatus('Extracting keywords using AI...', true);
-    // Extract keywords using FastAPI server
-    const pageText = `${pageContent.title} ${pageContent.description} ${pageContent.content}`.trim();
-    const keywordResponse = await new Promise((resolve) => {
-      chrome.runtime.sendMessage(
-        { 
-          action: 'extractKeywords',
-          text: pageText,
-          maxKeywords: 15
-        },
-        (result) => {
-          if (chrome.runtime.lastError) {
-            console.error('Chrome runtime error:', chrome.runtime.lastError);
-            resolve({ success: false, error: 'Extension communication error' });
-            return;
-          }
-          resolve(result);
-        }
-      );
-    });
-    if (!keywordResponse.success) {
-      console.warn('Keyword extraction failed, using fallback:', keywordResponse.error);
-      // Fallback to simple keyword extraction
-      const fallbackKeywords = await extractKeywords(pageText);
-      displayKeywords(fallbackKeywords);
-    } else {
-      displayKeywords(keywordResponse.keywords);
-    }
-    */
-    
-    updateStatus('Finding similar markets using AI...', true);
-=======
     statusMessage.textContent = 'Finding similar markets using AI...';
     
     // Prepare page text for similarity search
     const pageText = `${pageContent.title} ${pageContent.description} ${pageContent.content}`.trim();
->>>>>>> 3cd80143
     
     // Use FastAPI server for semantic similarity search
     const similarityResponse = await new Promise((resolve) => {
