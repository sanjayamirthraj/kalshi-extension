--- conflicted
+++ resolved
@@ -335,234 +335,4 @@
   const marketList = document.getElementById('market-list');
   const statusMessage = document.getElementById('status-message');
   statusMessage.textContent = '';
-<<<<<<< HEAD
-  marketList.innerHTML = `<li style="color: red;">${message}</li>`;}
-=======
-  marketList.innerHTML = `<li style="color: red;">${message}</li>`;
-}
-
-function displaySentiment(sentimentResult) {
-  const sentimentScore = document.getElementById('sentiment-score');
-  const sentimentLabel = document.getElementById('sentiment-label');
-  
-  if (!sentimentScore || !sentimentLabel) return;
-  
-  const sentiment = sentimentResult.sentiment;
-  const score = sentimentResult.score;
-  
-  // Determine sentiment class and icon
-  let sentimentClass = 'sentiment-neutral';
-  let icon = '😐';
-  let displayText = 'NEUTRAL';
-  
-  if (sentiment === 'POSITIVE') {
-    sentimentClass = 'sentiment-positive';
-    icon = '😊';
-    displayText = 'POSITIVE';
-  } else if (sentiment === 'NEGATIVE') {
-    sentimentClass = 'sentiment-negative';
-    icon = '😞';
-    displayText = 'NEGATIVE';
-  }
-  
-  // Update the display
-  sentimentScore.className = `sentiment-score ${sentimentClass}`;
-  sentimentLabel.innerHTML = `${icon} ${displayText} (${(score * 100).toFixed(1)}%)`;
-}
-
-function displaySentimentError() {
-  const sentimentScore = document.getElementById('sentiment-score');
-  const sentimentLabel = document.getElementById('sentiment-label');
-  
-  if (!sentimentScore || !sentimentLabel) return;
-  
-  sentimentScore.className = 'sentiment-score sentiment-neutral';
-  sentimentLabel.innerHTML = '⚠️ Error analyzing sentiment';
-}
-
-function toggleRecommendation(marketIndex) {
-  const dropdown = document.getElementById(`dropdown-${marketIndex}`);
-  const arrow = document.getElementById(`arrow-${marketIndex}`);
-  
-  if (!dropdown || !arrow) return;
-  
-  if (dropdown.style.display === 'none' || dropdown.style.display === '') {
-    dropdown.style.display = 'block';
-    arrow.classList.add('expanded');
-  } else {
-    dropdown.style.display = 'none';
-    arrow.classList.remove('expanded');
-  }
-}
-
-function generateMarketRecommendations(pageText, markets) {
-  if (!markets || markets.length === 0) return;
-  
-  // Process each market individually
-  markets.forEach((market, index) => {
-    generateSingleMarketRecommendation(pageText, market, index);
-  });
-}
-
-function generateSingleMarketRecommendation(pageText, market, marketIndex) {
-  // Calculate market prices
-  let yesPrice = 0.5;
-  let noPrice = 0.5;
-  
-  if (market.yes_ask !== undefined && market.yes_ask !== null) {
-    yesPrice = market.yes_ask / 100;
-    noPrice = market.no_ask !== undefined && market.no_ask !== null ? market.no_ask / 100 : (1 - yesPrice);
-  } else if (market.last_price !== undefined && market.last_price !== null) {
-    yesPrice = market.last_price / 100;
-    noPrice = 1 - yesPrice;
-  }
-  
-  // Get sentiment analysis and comparison
-  chrome.runtime.sendMessage(
-    { action: 'analyzeSentiment', text: pageText },
-    (sentimentResponse) => {
-      if (!sentimentResponse || !sentimentResponse.success) {
-        updateRecommendationDisplay(marketIndex, 'NEUTRAL', 'Unable to analyze content');
-        return;
-      }
-      
-      chrome.runtime.sendMessage(
-        {
-          action: 'compareSentiment',
-          text: pageText,
-          yesPrice: yesPrice,
-          noPrice: noPrice
-        },
-        (comparisonResponse) => {
-          if (!comparisonResponse || !comparisonResponse.success) {
-            updateRecommendationDisplay(marketIndex, 'NEUTRAL', 'Unable to generate recommendation');
-            return;
-          }
-          
-          const sentiment = sentimentResponse.result;
-          const comparison = comparisonResponse.result;
-          const delta = comparison.delta || 0;
-          
-          let recommendation = 'NEUTRAL';
-          let supportingText = '';
-          
-          if (delta > 0.1) {
-            recommendation = 'YES';
-            supportingText = extractSupportingText(pageText, sentiment, 'positive');
-          } else if (delta < -0.1) {
-            recommendation = 'NO';
-            supportingText = extractSupportingText(pageText, sentiment, 'negative');
-          } else {
-            recommendation = 'NEUTRAL';
-            supportingText = extractSupportingText(pageText, sentiment, 'neutral');
-          }
-          
-          updateRecommendationDisplay(marketIndex, recommendation, supportingText);
-        }
-      );
-    }
-  );
-}
-
-function extractSupportingText(pageText, sentiment, direction) {
-  // Split text into sentences
-  const sentences = pageText.split(/[.!?]+/).filter(s => s.trim().length > 10);
-  
-  // Keywords that suggest positive/negative sentiment
-  const positiveKeywords = [
-    'success', 'growth', 'increase', 'rising', 'boost', 'improve', 'gain', 'positive', 'upward', 
-    'strengthen', 'advance', 'progress', 'benefit', 'win', 'winning', 'achieve', 'excellent',
-    'strong', 'bullish', 'optimistic', 'favorable', 'good news', 'breakthrough', 'surge', 'climb'
-  ];
-  
-  const negativeKeywords = [
-    'decline', 'fall', 'drop', 'decrease', 'loss', 'fail', 'negative', 'down', 'weak',
-    'struggle', 'crisis', 'problem', 'concern', 'worry', 'risk', 'threat', 'bearish',
-    'pessimistic', 'unfavorable', 'bad news', 'setback', 'crash', 'collapse', 'plunge', 'tumble'
-  ];
-  
-  const neutralKeywords = [
-    'stable', 'steady', 'unchanged', 'maintain', 'continue', 'remain', 'consistent', 'balanced',
-    'neutral', 'mixed', 'uncertain', 'unclear', 'waiting', 'pending', 'monitor', 'watch'
-  ];
-  
-  let targetKeywords;
-  let actionText;
-  
-  if (direction === 'positive') {
-    targetKeywords = positiveKeywords;
-    actionText = 'YES';
-  } else if (direction === 'negative') {
-    targetKeywords = negativeKeywords;
-    actionText = 'NO';
-  } else {
-    targetKeywords = neutralKeywords;
-    actionText = 'HOLD';
-  }
-  
-  // Find sentences with relevant keywords
-  const relevantSentences = sentences.filter(sentence => {
-    const lowerSentence = sentence.toLowerCase();
-    return targetKeywords.some(keyword => lowerSentence.includes(keyword));
-  });
-  
-  if (relevantSentences.length > 0) {
-    // Return the first relevant sentence, trimmed to reasonable length
-    let supportingText = relevantSentences[0].trim();
-    if (supportingText.length > 150) {
-      supportingText = supportingText.substring(0, 147) + '...';
-    }
-    
-    if (direction === 'positive') {
-      return `"${supportingText}" - This positive development suggests market conditions may favor YES positions.`;
-    } else if (direction === 'negative') {
-      return `"${supportingText}" - This concerning development suggests market conditions may favor NO positions.`;
-    } else {
-      return `"${supportingText}" - This neutral or mixed signal suggests a HOLD position may be most appropriate.`;
-    }
-  }
-  
-  // Enhanced fallback with more specific contextual text
-  if (direction === 'positive') {
-    if (sentiment.sentiment === 'POSITIVE') {
-      return `The content expresses optimism with ${(sentiment.score * 100).toFixed(1)}% confidence. This positive sentiment suggests developments that could drive the market outcome toward YES.`;
-    } else {
-      return 'Despite mixed sentiment, the analysis indicates conditions that may favor a positive market outcome, suggesting YES positions could be beneficial.';
-    }
-  } else if (direction === 'negative') {
-    if (sentiment.sentiment === 'NEGATIVE') {
-      return `The content expresses pessimism with ${(sentiment.score * 100).toFixed(1)}% confidence. This negative sentiment suggests developments that could drive the market outcome toward NO.`;
-    } else {
-      return 'Despite mixed sentiment, the analysis indicates concerning factors that may favor a negative market outcome, suggesting NO positions could be beneficial.';
-    }
-  } else {
-    // Neutral/HOLD case
-    return `The content sentiment (${sentiment.sentiment.toLowerCase()}, ${(sentiment.score * 100).toFixed(1)}% confidence) aligns closely with current market pricing. No strong directional bias detected - holding current positions recommended.`;
-  }
-}
-
-function updateRecommendationDisplay(marketIndex, recommendation, supportingText) {
-  const badge = document.getElementById(`recommendation-badge-${marketIndex}`);
-  const text = document.getElementById(`recommendation-text-${marketIndex}`);
-  
-  if (!badge || !text) return;
-  
-  // Update badge
-  let badgeClass = 'recommend-neutral';
-  let badgeText = 'HOLD';
-  
-  if (recommendation === 'YES') {
-    badgeClass = 'recommend-yes';
-    badgeText = 'BUY YES';
-  } else if (recommendation === 'NO') {
-    badgeClass = 'recommend-no';
-    badgeText = 'BUY NO';
-  }
-  
-  badge.className = `recommendation-badge ${badgeClass}`;
-  badge.textContent = badgeText;
-  
-  // Update supporting text
-  text.textContent = supportingText;
-}
->>>>>>> 8a522649
+  marketList.innerHTML = `<li style="color: red;">${message}</li>`;}